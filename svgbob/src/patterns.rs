--- conflicted
+++ resolved
@@ -629,14 +629,7 @@
     use fragments::Direction::*;
     use properties::Location;
 
-<<<<<<< HEAD
-    //use fragments::Block::{A, B, C, D, E, F, G, H, I, J, K, L, M, N, O, P, Q, R, S, T, U, V, W, X,
-    // Y};
     use fragments::Block::{O, U, Y};
-    //use properties::Signal::{Medium, Strong, Weak};
-=======
-    use fragments::Block::{O, U, Y};
->>>>>>> 4484ab6a
 
     #[test]
     fn test_adjascent() {
@@ -664,10 +657,6 @@
         let g = Grid::from_str(".-", &Settings::separate_lines());
         let fc = FocusChar::new(&Loc::new(0, 0), &g);
         let (_frags, _consumed) = fc.get_fragments();
-<<<<<<< HEAD
-        let _loc = &Location::go(Right);
-=======
->>>>>>> 4484ab6a
         let go_right = fc.from_location(&Location::go(Right));
         let right = fc.right();
         let right2 = fc.in_right(2);
